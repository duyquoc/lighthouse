--- conflicted
+++ resolved
@@ -72,13 +72,9 @@
       chromeRemoteInterface({port: port}, chrome => {
         this._chrome = chrome;
         this.beginLogging();
-<<<<<<< HEAD
         this.beginEmulation().then(_ => {
-          resolve(null);
+          resolve();
         });
-=======
-        resolve();
->>>>>>> ffb5d0b5
       }).on('error', e => reject(e));
     });
   }
